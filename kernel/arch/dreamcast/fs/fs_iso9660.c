/* KallistiOS ##version##

   fs_iso9660.c
   Copyright (C) 2000, 2001, 2003 Megan Potter
   Copyright (C) 2001 Andrew Kieschnick
   Copyright (C) 2002 Bero
   Copyright (C) 2012, 2013, 2014, 2016 Lawrence Sebald
   Copyright (C) 2024 Ruslan Rostovtsev

*/

/*

This module implements an ISO9660 file system for reading from a CDR or CD
in the DC's GD-Rom drive.

Rock Ridge support has now been implemented, thanks to Andrew Kieschnick
who donated the code. Thanks to Bero for the Joliet support here.

This FS is considerably simplified from what you'd find in a bigger kernel
like Linux or BSD, since we have the pleasure of working with only a single
device capable of ISO9660 at once =). So there are a number of things in here
that are global variables that might otherwise not be.

Some thanks are in order here to Marcus Comstedt for providing an ISO9660
implementation that was easy enough to understand without downloading the
full spec =). Thanks also in order to the creators of the BSD and Linux
ISO9660 systems, as these were used as references as well.

*/

#include <dc/fs_iso9660.h>
#include <dc/cdrom.h>
#include <dc/vblank.h>

#include <kos/thread.h>
#include <kos/mutex.h>
#include <kos/fs.h>
#include <kos/opts.h>
#include <kos/dbglog.h>

#include <stdlib.h>
#include <stdio.h>
#include <stdalign.h>
#include <ctype.h>
#include <string.h>
#include <strings.h>
#include <sys/queue.h>
#include <errno.h>
#include <sys/ioctl.h>

static int init_percd(void);
static int percd_done;

/********************************************************************************/
/* Low-level Joliet utils */

/* Joliet UCS is big endian */
static void utf2ucs(uint8 * ucs, const uint8 * utf) {
    int c;

    do {
        c = *utf++;

        if(c <= 0x7f) {
        }
        else if(c < 0xc0) {
            c = (c & 0x1f) << 6;
            c |= (*utf++) & 0x3f;
        }
        else {
            c = (c & 0x0f) << 12;
            c |= ((*utf++) & 0x3f) << 6;
            c |= (*utf++) & 0x3f;
        }

        *ucs++ = c >> 8;
        *ucs++ = c & 0xff;
    }
    while(c);
}

static void ucs2utfn(uint8 * utf, const uint8 * ucs, size_t len) {
    int c;

    len = len / 2;

    while(len) {
        len--;
        c = (*ucs++) << 8;
        c |= *ucs++;

        if(c == ';') break;

        if(c <= 0x7f) {
            *utf++ = c;
        }
        else if(c <= 0x7ff) {
            *utf++ = 0xc0 | (c >> 6);
            *utf++ = 0x80 | (c & 0x3f);
        }
        else {
            *utf++ = 0xe0 | (c >> 12);
            *utf++ = 0x80 | ((c >> 6) & 0x3f);
            *utf++ = 0x80 | (c & 0x3f);
        }
    }

    *utf = 0;
}

static int ucscompare(const uint8 * isofn, const uint8 * normalfn, int isosize) {
    int i, c0, c1 = 0;

    /* Compare ISO name */
    for(i = 0; i < isosize; i += 2) {
        c0 = ((int)isofn[i] << 8) | ((int)isofn[i + 1]);
        c1 = ((int)normalfn[i] << 8) | ((int)normalfn[i + 1]);

        if(c0 == ';') break;

        /* Otherwise, compare the chars normally */
        if(tolower(c0) != tolower(c1))
            return -1;
    }

    c1 = ((int)normalfn[i] << 8) | (normalfn[i + 1]);

    /* Catch ISO name shorter than normal name */
    if(c1 != '/' && c1 != '\0')
        return -1;
    else
        return 0;
}

static int isjoliet(char * p) {
    if(p[0] == '%' && p[1] == '/') {
        switch(p[2]) {
            case '@':
                return 1;
            case 'C':
                return 2;
            case 'E':
                return 3;
        }
    }

    return 0;
}

static int joliet;

/********************************************************************************/
/* Low-level ISO utils */

/* ISO Directory entry */
typedef struct {
    uint8   length;         /* 711 */
    uint8   ext_attr_length;    /* 711 */
    uint8   extent[8];      /* 733 */
    uint8   size[8];        /* 733 */
    uint8   date[7];        /* 7x711 */
    uint8   flags;
    uint8   file_unit_size;     /* 711 */
    uint8   interleave;     /* 711 */
    uint8   vol_sequence[4];    /* 723 */
    uint8   name_len;       /* 711 */
    char    name[1];
} iso_dirent_t;

/* Util function to reverse the byte order of a uint32 */
/* static uint32 ntohl_32(const void *data) {
    const uint8 *d = (const uint8*)data;
    return (d[0] << 24) | (d[1] << 16) | (d[2] << 8) | (d[3] << 0);
} */

/* This seems kinda silly, but it's important since it allows us
   to do unaligned accesses on a buffer */
static uint32 htohl_32(const void *data) {
    const uint8 *d = (const uint8*)data;
    return (d[0] << 0) | (d[1] << 8) | (d[2] << 16) | (d[3] << 24);
}

/* Read red-book section 7.1.1 number (8 bit) */
/* static uint8 iso_711(const uint8 *from) { return (*from & 0xff); } */

/* Read red-book section 7.3.3 number (32 bit LE / 32 bit BE) */
static uint32 iso_733(const uint8 *from) {
    return htohl_32(from);
}


/********************************************************************************/
/* Low-level block caching routines. This implements a simple queue-based
   LRU/MRU caching system. Whenever a block is requested, it will be placed
   on the MRU end of the queue. As more blocks are loaded than can fit in
   the cache, blocks are deleted from the LRU end. */

/* Holds the data for one cache block, and a pointer to the next one.
   As sectors are read from the disc, they are added to the front of
   this cache. As the cache fills up, sectors are removed from the end
   of it. */
typedef struct {
    uint8   *data;          /* Sector data */
    uint32  sector;         /* CD sector */
} cache_block_t;

/* List of cache blocks (ordered least recently used to most recently) */
#define NUM_CACHE_BLOCKS 16
static cache_block_t *icache[NUM_CACHE_BLOCKS];     /* inode cache */
static cache_block_t *dcache[NUM_CACHE_BLOCKS];     /* data cache */

static unsigned char *cache_data;
static cache_block_t *caches;

/* Cache modification mutex */
static mutex_t cache_mutex;

/* Clears all cache blocks */
static void bclear_cache(cache_block_t **cache) {
    int i;

    mutex_lock(&cache_mutex);

    for(i = 0; i < NUM_CACHE_BLOCKS; i++)
        cache[i]->sector = (uint32)-1;

    mutex_unlock(&cache_mutex);
}

/* Graduate a block from its current position to the MRU end of the cache */
static void bgrad_cache(cache_block_t **cache, int block) {
    int     i;
    cache_block_t   *tmp;

    /* Don't try it with the end block */
    if(block < 0 || block >= (NUM_CACHE_BLOCKS - 1)) return;

    /* Make a copy and scoot everything down */
    tmp = cache[block];

    for(i = block; i < (NUM_CACHE_BLOCKS - 1); i++)
        cache[i] = cache[i + 1];

    cache[NUM_CACHE_BLOCKS - 1] = tmp;
}

/* Pulls the requested sector into a cache block and returns the cache
   block index. Note that the sector in question may already be in the
   cache, in which case it just returns the containing block. */
static void iso_break_all(void);
static void iso_abort_stream(int lock);
static int bread_cache(cache_block_t **cache, uint32 sector) {
    int i, j, rv;

    rv = -1;
    mutex_lock(&cache_mutex);

    /* Look for a pre-existing cache block */
    for(i = NUM_CACHE_BLOCKS - 1; i >= 0; i--) {
        if(cache[i]->sector == sector) {
            bgrad_cache(cache, i);
            rv = NUM_CACHE_BLOCKS - 1;
            goto bread_exit;
        }
    }

    /* If not, look for an open cache slot; if we find one, use it */
    for(i = 0; i < NUM_CACHE_BLOCKS; i++) {
        if(cache[i]->sector == (uint32)-1) break;
    }

    /* If we didn't find one, kick an LRU block out of cache */
    if(i >= NUM_CACHE_BLOCKS) {
        i = 0;
    }

    iso_abort_stream(cache == icache);

    /* Load the requested block */
    j = cdrom_read_sectors_ex(cache[i]->data, sector + 150, 1, CDROM_READ_DMA_IRQ);

    if(j != ERR_OK) {
        //dbglog(DBG_ERROR, "fs_iso9660: can't read_sectors for %d: %d\n",
        //  sector+150, j);
        if(j == ERR_DISC_CHG || j == ERR_NO_DISC) {
            init_percd();
        }

        rv = -1;
        goto bread_exit;
    }

    cache[i]->sector = sector;

    /* Move it to the most-recently-used position */
    bgrad_cache(cache, i);
    rv = NUM_CACHE_BLOCKS - 1;

    /* Return the new cache block index */
bread_exit:
    mutex_unlock(&cache_mutex);
    return rv;
}

/* read data block */
static inline int bdread(uint32_t sector) {
    return bread_cache(dcache, sector);
}

/* read inode block */
static inline int biread(uint32_t sector) {
    return bread_cache(icache, sector);
}

/* Clear both caches */
static inline void bclear(void) {
    bclear_cache(dcache);
    bclear_cache(icache);
}

/********************************************************************************/
/* Higher-level ISO9660 primitives */

/* Root FS session location (in sectors) */
static uint32 session_base = 0;

/* Root directory extent and size in bytes */
static uint32 root_extent = 0, root_size = 0;

/* Root dirent */
static iso_dirent_t root_dirent;


/* Per-disc initialization; this is done every time it's discovered that
   a new CD has been inserted. */
static int init_percd(void) {
    int     i, blk;
    CDROM_TOC   toc;

    dbglog(DBG_NOTICE, "fs_iso9660: disc change detected\n");

    /* Start off with no cached blocks and no open files*/
    iso_reset();

    /* Locate the root session */
    if((i = cdrom_reinit()) != 0) {
        dbglog(DBG_ERROR, "fs_iso9660:init_percd: cdrom_reinit returned %d\n", i);
        return -1;
    }

    if((i = cdrom_read_toc(&toc, false)) != 0)
        return i;

    if(!(session_base = cdrom_locate_data_track(&toc)))
        return -1;

    /* Check for joliet extensions */
    joliet = 0;

    for(i = 1; i <= 3; i++) {
        blk = biread(session_base + i + 16 - 150);

        if(blk < 0) return blk;

        if(memcmp((char *)icache[blk]->data, "\02CD001", 6) == 0) {
            joliet = isjoliet((char *)icache[blk]->data + 88);
            dbglog(DBG_NOTICE, "  (joliet level %d extensions detected)\n", joliet);

            if(joliet) break;
        }
    }

    /* If that failed, go after standard/RockRidge ISO */
    if(!joliet) {
        /* Grab and check the volume descriptor */
        blk = biread(session_base + 16 - 150);

        if(blk < 0) return i;

        if(memcmp((char*)icache[blk]->data, "\01CD001", 6)) {
            dbglog(DBG_ERROR, "fs_iso9660: disc is not iso9660\r\n");
            return -1;
        }
    }

    /* Locate the root directory */
    memcpy(&root_dirent, icache[blk]->data + 156, sizeof(iso_dirent_t));
    root_extent = iso_733(root_dirent.extent);
    root_size = iso_733(root_dirent.size);

    return 0;
}

/* Compare an ISO9660 filename against a normal filename. This takes into
   account the version code on the end and is not case sensitive. Also
   takes into account the trailing period that some CD burning software
   adds. */
static int fncompare(const char *isofn, int isosize, const char *normalfn) {
    int i;

    /* Compare ISO name */
    for(i = 0; i < isosize; i++) {
        /* Weed out version codes */
        if(isofn[i] == ';') break;

        /* Deal with crap '.' at end of filenames */
        if(isofn[i] == '.' &&
                (i == (isosize - 1) || isofn[i + 1] == ';'))
            break;

        /* Otherwise, compare the chars normally */
        if(tolower((int)isofn[i]) != tolower((int)normalfn[i]))
            return -1;
    }

    /* Catch ISO name shorter than normal name */
    if(normalfn[i] != '/' && normalfn[i] != '\0')
        return -1;
    else
        return 0;
}

/* Locate an ISO9660 object in the given directory; this can be a directory or
   a file, it works fine for either one. Pass in:

   fn:      object filename (relative to the passed directory)
   dir:     0 if looking for a file, 1 if looking for a dir
   dir_extent:  directory extent to start with
   dir_size:    directory size (in bytes)

   It will return a pointer to a transient dirent buffer (i.e., don't
   expect this buffer to stay around much longer than the call itself).
 */
static iso_dirent_t *find_object(const char *fn, int dir,
                                 uint32 dir_extent, uint32 dir_size) {
    int     i, c;
    iso_dirent_t    *de;

    /* RockRidge */
    int     len;
    uint8       *pnt;
    char        rrname[NAME_MAX];
    int     rrnamelen;
    int     size_left;

    /* We need this to be signed for our while loop to end properly */
    size_left = (int)dir_size;

    /* Joliet */
    uint8       * ucsname = (uint8 *)rrname;

    /* If this is a Joliet CD, then UCSify the name */
    if(joliet)
        utf2ucs(ucsname, (uint8 *)fn);

    while(size_left > 0) {
        c = biread(dir_extent);

        if(c < 0) return NULL;

        for(i = 0; i < 2048 && i < size_left;) {
            /* Locate the current dirent */
            de = (iso_dirent_t *)(icache[c]->data + i);

            if(!de->length) break;

            /* Try the Joliet filename if the CD is a Joliet disc */
            if(joliet) {
                if(!ucscompare((uint8 *)de->name, ucsname, de->name_len)) {
                    if(!((dir << 1) ^ de->flags))
                        return de;
                }
            }
            else {
                /* Assume no Rock Ridge name */
                rrnamelen = 0;

                /* Check for Rock Ridge NM extension */
                len = de->length - sizeof(iso_dirent_t)
                      + sizeof(de->name) - de->name_len;
                pnt = (uint8*)de + sizeof(iso_dirent_t)
                      - sizeof(de->name) + de->name_len;

                if((de->name_len & 1) == 0) {
                    pnt++;
                    len--;
                }

                while((len >= 4) && ((pnt[3] == 1) || (pnt[3] == 2))) {
                    if(strncmp((char *)pnt, "NM", 2) == 0) {
                        rrnamelen = pnt[2] - 5;
                        strncpy(rrname, (char *)(pnt + 5), rrnamelen);
                        rrname[rrnamelen] = 0;
                    }

                    len -= pnt[2];
                    pnt += pnt[2];
                }

                /* Check the filename against the requested one */
                if(rrnamelen > 0) {
                    char *p = strchr(fn, '/');
                    int fnlen;

                    if(p)
                        fnlen = p - fn;
                    else
                        fnlen = strlen(fn);

                    if(!strncasecmp(rrname, fn, fnlen) && ! *(rrname + fnlen)) {
                        if(!((dir << 1) ^ de->flags))
                            return de;
                    }
                }
                else {
                    if(!fncompare(de->name, de->name_len, fn)) {
                        if(!((dir << 1) ^ de->flags))
                            return de;
                    }
                }
            }

            i += de->length;
        }

        dir_extent++;
        size_left -= 2048;
    }

    return NULL;
}

/* Locate an ISO9660 object anywhere on the disc, starting at the root,
   and expecting a fully qualified path name. This is analogous to find_object
   but it searches with the path in mind.

   fn:      object filename (relative to the passed directory)
   dir:     0 if looking for a file, 1 if looking for a dir
   dir_extent:  directory extent to start with
   dir_size:    directory size (in bytes)

   It will return a pointer to a transient dirent buffer (i.e., don't
   expect this buffer to stay around much longer than the call itself).
 */
static iso_dirent_t *find_object_path(const char *fn, int dir, iso_dirent_t *start) {
    char        *cur;

    /* If the object is in a sub-tree, traverse the trees looking
       for the right directory */
    while((cur = strchr(fn, '/'))) {
        if(cur != fn) {
            /* Note: trailing path parts don't matter since find_object
               only compares based on the FN length on the disc. */
            start = find_object(fn, 1, iso_733(start->extent), iso_733(start->size));

            if(start == NULL) return NULL;
        }

        fn = cur + 1;
    }

    /* Locate the file in the resulting directory */
    if(*fn) {
        start = find_object(fn, dir, iso_733(start->extent), iso_733(start->size));
        return start;
    }
    else {
        if(!dir)
            return NULL;
        else
            return start;
    }
}

/********************************************************************************/
/* File primitives */

/* File handles.. I could probably do this with a linked list, but I'm just
   too lazy right now. =) */
<<<<<<< HEAD
static struct {
    uint32_t first_extent;   /* First sector */
    bool dir;                /* True if a directory */
    uint32_t ptr;            /* Current read position in bytes */
    uint32_t size;           /* Length of file in bytes */
    dirent_t dirent;         /* A static dirent to pass back to clients */
    bool broken;             /* True if the CD has been swapped out since open */
    size_t stream_part;      /* Stream DMA part of 32 bytes */
    uint8_t alignas(32) stream_data[32];
} fh[FS_CD_MAX_FILES];
=======
typedef struct iso_fd {
    uint32      first_extent;   /* First sector */
    bool        dir;            /* True if a directory */
    uint32      ptr;            /* Current read position in bytes */
    uint32      size;           /* Length of file in bytes */
    dirent_t    dirent;         /* A static dirent to pass back to clients */
    bool        broken;         /* True if the CD has been swapped out since open */
    TAILQ_ENTRY(iso_fd) next;   /* Next handle in the linked list */
} iso_fd_t;
>>>>>>> af474501

static TAILQ_HEAD(iso_fd_queue, iso_fd) iso_fd_queue;

/* Mutex for protecting access to the iso_fd_queue */
static mutex_t fh_mutex;
static file_t stream_fd = -1;

/* Break all of our open file descriptor. This is necessary when the disc
   is changed so that we don't accidentally try to keep on doing stuff
   with the old info. As files are closed and re-opened, the broken flag
   will be cleared. */
static void iso_break_all(void) {
    iso_fd_t *fd;

    mutex_lock_scoped(&fh_mutex);

    TAILQ_FOREACH(fd, &iso_fd_queue, next) {
        fd->broken = true;
    }
}

static void iso_abort_stream(int lock) {
    if(stream_fd >= 0) {
        if(lock) {
            mutex_lock(&fh_mutex);
        }
        cdrom_stream_stop(false);
        stream_fd = -1;

        if(lock) {
            mutex_unlock(&fh_mutex);
        }
        // dbglog(DBG_DEBUG, "Stream stop for %s read\n", lock ? "cached" : "inode");
    }
}

/* Open a file or directory */
static void * iso_open(vfs_handler_t * vfs, const char *fn, int mode) {
    iso_dirent_t    *de;
    iso_fd_t *fd;

    (void)vfs;

    /* Make sure they don't want to open things as writeable */
    if((mode & O_MODE_MASK) != O_RDONLY) {
        errno = EROFS;
        return 0;
    }

    /* Do this only when we need to (this is still imperfect) */
    if(!percd_done && init_percd() < 0) {
        errno = ENODEV;
        return 0;
    }

    percd_done = 1;

    /* Find the file we want */
    de = find_object_path(fn, (mode & O_DIR) ? 1 : 0, &root_dirent);

    if(!de) {
        errno = ENOENT;
        return 0;
    }
    mutex_lock_scoped(&fh_mutex);

<<<<<<< HEAD
    /* Find a free file handle */
    for(fd = 0; fd < FS_CD_MAX_FILES; fd++) {
        if(fh[fd].first_extent == 0) {
            fh[fd].first_extent = -1;
            break;
        }
    }

    if(fd >= FS_CD_MAX_FILES) {
        errno = ENFILE;
=======
    fd = malloc(sizeof(*fd));
    if(!fd) {
        errno = ENOMEM;
>>>>>>> af474501
        return 0;
    }

    /* Fill in the file handle and return the fd */
    *fd = (iso_fd_t){
        .first_extent = iso_733(de->extent),
        .dir = (mode & O_DIR) != 0,
        .size = iso_733(de->size),
    };

    mutex_lock_scoped(&fh_mutex);

    TAILQ_INSERT_TAIL(&iso_fd_queue, fd, next);

    return fd;
}

/* Close a file or directory */
static int iso_close(void * h) {
    iso_fd_t *fd = (iso_fd_t *)h;

    mutex_lock_scoped(&fh_mutex);

    TAILQ_REMOVE(&iso_fd_queue, fd, next);
    free(fd);

<<<<<<< HEAD
    /* Check that the fd is valid */
    if(fd < 0 || fd >= FS_CD_MAX_FILES) {
        errno = EBADF;
        return -1;
    }

    fh[fd].first_extent = 0;

    if(fd == stream_fd) {
        mutex_lock(&fh_mutex);
        cdrom_stream_stop(false);
        stream_fd = -1;
        mutex_unlock(&fh_mutex);
        // dbglog(DBG_DEBUG, "Stream stop on close, fd=%d\n", fd);
    }
=======
>>>>>>> af474501
    return 0;
}

/* Read from a file */
static ssize_t iso_read(void * h, void *buf, size_t bytes) {
    int rv, toread, thissect, c;
    uint8 * outbuf;
<<<<<<< HEAD
    file_t fd = (file_t)h;
    size_t remain_size = 0, req_size;
    uint32_t sector;
=======
    iso_fd_t *fd = (iso_fd_t *)h;
>>>>>>> af474501

    /* Check that the fd is valid */
    if(fd->first_extent == 0 || fd->broken) {
        errno = EBADF;
        return -1;
    }

    rv = 0;
    outbuf = (uint8 *)buf;
    mutex_lock(&fh_mutex);

    /* Read zero or more sectors into the buffer from the current pos */
    while(bytes > 0) {
        /* Figure out how much we still need to read */
        toread = (bytes > (fd->size - fd->ptr)) ? fd->size - fd->ptr : bytes;

        if(toread == 0) break;

        /* How much more can we read in the current sector? */
<<<<<<< HEAD
        thissect = 2048 - (fh[fd].ptr % 2048);
        sector = fh[fd].first_extent + (fh[fd].ptr / 2048);

        if((thissect & 31) == 0 && toread >= 32 && (((uintptr_t)outbuf) & 31) == 0) {

            if(stream_fd == fd) {
                toread &= ~31;
                c = cdrom_stream_request(outbuf, toread, 1);

                if(c) {
                    goto read_error;
                }
                cdrom_stream_progress(&remain_size);
                // dbglog(DBG_DEBUG, "Stream request: read=%d remain=%d out=%p fd=%d\n",
                //         toread, remain_size, outbuf, fd);
            }
            else if(thissect == 2048) {
                req_size = (fh[fd].size - fh[fd].ptr);

                if(req_size & 2047) {
                    req_size = (req_size + 2048) & ~2047;
                }
                if(stream_fd >= 0) {
                    cdrom_stream_stop(false);
                    // dbglog(DBG_DEBUG, "Stream stop for file fd: %d -> %d\n", stream_fd, fd);
                    stream_fd = -1;
                }
                c = cdrom_stream_start(sector + 150, req_size / 2048, CDROM_READ_DMA_IRQ);

                if(c) {
                    goto read_loop;
                }
                fh[fd].stream_part = 0;
                stream_fd = fd;
                // dbglog(DBG_DEBUG, "Stream start: lba=%ld cnt=%d fd=%d\n",
                //     sector + 150, req_size / 2048, fd);

                toread &= ~31;
                c = cdrom_stream_request(outbuf, toread, 1);

                if(c) {
                    goto read_error;
                }
                cdrom_stream_progress(&remain_size);
                // dbglog(DBG_DEBUG, "Stream request: read=%d remain=%d out=%p fd=%d\n",
                //         toread, remain_size, outbuf, fd);
            }
            else {
                goto read_loop;
            }

            if(remain_size == 0) {
                cdrom_stream_stop(false);
                stream_fd = -1;
                // dbglog(DBG_DEBUG, "Stream stop on end, fd=%d\n", fd);
            }
            goto end_loop;
        }
        else if(stream_fd == fd && toread < 32) {

            toread = (toread > thissect) ? thissect : toread;
=======
        thissect = 2048 - (fd->ptr % 2048);

        /* If we're on a sector boundary and we have more than one
           full sector to read, then short-circuit the cache here
           and use the multi-sector reads from the CD unit. */
        if(thissect == 2048 && toread >= 2048 && (((uintptr_t)outbuf) & 31) == 0) {
            /* Round it off to an even sector count. */
            thissect = toread / 2048;
            toread = thissect * 2048;

            /* Do the read */
            c = cdrom_read_sectors_ex(outbuf,
                fd->first_extent + (fd->ptr / 2048) + 150,
                thissect,
                CDROM_READ_DMA);

            if(c != ERR_OK) {
                return -1;
            }
        }
        else {
            toread = (toread > thissect) ? thissect : toread;

            /* Do the read */
            c = bdread(fd->first_extent + fd->ptr / 2048);

            if(c < 0) {
                errno = EIO;
                return -1;
            }

            memcpy(outbuf, dcache[c]->data + (fd->ptr % 2048), toread);
        }
>>>>>>> af474501

            if(fh[fd].stream_part > 0) {
                memcpy(outbuf, &fh[fd].stream_data[fh[fd].stream_part - 1], toread);
                fh[fd].stream_part = 0;
            }
            else {
                c = cdrom_stream_request(fh[fd].stream_data, 32, 0);
                if(c) {
                    goto read_error;
                }
                fh[fd].stream_part = toread;
                while(cdrom_stream_progress(&remain_size) == 1) {
                    thd_pass();
                }
                memcpy(outbuf, fh[fd].stream_data, toread);
            }
            // dbglog(DBG_DEBUG, "Stream request: read=%d remain=%d part=%d out=%p fd=%d\n",
            //         toread, remain_size, fh[fd].stream_part, outbuf, fd);

            if(remain_size == 0) {
                cdrom_stream_stop(false);
                stream_fd = -1;
                // dbglog(DBG_DEBUG, "Stream stop on end, fd=%d\n", fd);
            }
            goto end_loop;
        }

read_loop:
        if(thissect == 2048 && toread >= 2048 && (((uintptr_t)outbuf) & 31) == 0) {
            // Round it off to an even sector count
            thissect = toread / 2048;
            toread = thissect * 2048;
            c = cdrom_read_sectors_ex(outbuf, sector + 150, thissect, CDROM_READ_DMA_IRQ);

            if(c) {
                goto read_error;
            }
        }
        else {
            toread = (toread > thissect) ? thissect : toread;
            c = bdread(sector);

            if(c < 0) {
                goto read_error;
            }
            memcpy(outbuf, dcache[c]->data + (fh[fd].ptr % 2048), toread);
        }

end_loop:
        /* Adjust pointers */
        outbuf += toread;
        fd->ptr += toread;
        bytes -= toread;
        rv += toread;
    }

    mutex_unlock(&fh_mutex);
    return rv;

read_error:
    errno = EIO;
    mutex_unlock(&fh_mutex);
    return -1;
}

/* Seek elsewhere in a file */
static off_t iso_seek(void * h, off_t offset, int whence) {
<<<<<<< HEAD
    file_t fd = (file_t)h;
    uint32_t old_ptr;
=======
    iso_fd_t *fd = (iso_fd_t *)h;
>>>>>>> af474501

    /* Check that the fd is valid */
    if(fd->first_extent == 0 || fd->broken) {
        errno = EBADF;
        return -1;
    }
    old_ptr = fh[fd].ptr;

    /* Update current position according to arguments */
    switch(whence) {
        case SEEK_SET:
            if(offset < 0) {
                errno = EINVAL;
                return -1;
            }

            fd->ptr = offset;
            break;

        case SEEK_CUR:
            if(offset < 0 && ((uint32)-offset) > fd->ptr) {
                errno = EINVAL;
                return -1;
            }

            fd->ptr += offset;
            break;

        case SEEK_END:
            if(offset < 0 && ((uint32)-offset) > fd->size) {
                errno = EINVAL;
                return -1;
            }

            fd->ptr = fd->size + offset;
            break;

        default:
            errno = EINVAL;
            return -1;
    }

    /* Check bounds */
<<<<<<< HEAD
    if(fh[fd].ptr > fh[fd].size)
        fh[fd].ptr = fh[fd].size;

    if(fd == stream_fd && old_ptr != fh[fd].ptr) {
        mutex_lock(&fh_mutex);
        cdrom_stream_stop(false);
        stream_fd = -1;
        mutex_unlock(&fh_mutex);
        // dbglog(DBG_DEBUG, "Stream stop on seek: %ld != %ld\n", old_ptr, fh[fd].ptr);
    }
    return fh[fd].ptr;
=======
    if(fd->ptr > fd->size) fd->ptr = fd->size;

    return fd->ptr;
>>>>>>> af474501
}

/* Tell where in the file we are */
static off_t iso_tell(void * h) {
    iso_fd_t *fd = (iso_fd_t *)h;

    if(fd->first_extent == 0 || fd->broken) {
        errno = EBADF;
        return -1;
    }

    return fd->ptr;
}

/* Tell how big the file is */
static size_t iso_total(void * h) {
    iso_fd_t *fd = (iso_fd_t *)h;

    if(fd->first_extent == 0 || fd->broken) {
        errno = EBADF;
        return -1;
    }

    return fd->size;
}

/* Helper function for readdir: post-processes an ISO filename to make
   it a bit prettier. */
static void fn_postprocess(char *fnin) {
    char    * fn = fnin;

    while(*fn && *fn != ';') {
        *fn = tolower((int) * fn);
        fn++;
    }

    *fn = 0;

    /* Strip trailing dots */
    if(fn > fnin && fn[-1] == '.') {
        fn[-1] = 0;
    }
}

/* Read a directory entry */
static dirent_t *iso_readdir(void * h) {
    int     c;
    iso_dirent_t    *de;

    /* RockRidge */
    int     len;
    uint8       *pnt;

    iso_fd_t *fd = (iso_fd_t *)h;

    if(fd->first_extent == 0 || !fd->dir || fd->broken) {
        errno = EBADF;
        return NULL;
    }

    /* Scan forwards until we find the next valid entry, an
       end-of-entry mark, or run out of dir size. */
    c = -1;
    de = NULL;

    while(fd->ptr < fd->size) {
        /* Get the current dirent block */
        c = biread(fd->first_extent + fd->ptr / 2048);

        if(c < 0) return NULL;

        de = (iso_dirent_t *)(icache[c]->data + (fd->ptr % 2048));

        if(de->length) break;

        /* Skip to the next sector */
        fd->ptr += 2048 - (fd->ptr % 2048);
    }

    if(fd->ptr >= fd->size) return NULL;

    /* If we're at the first, skip the two blank entries */
    if(!de->name[0] && de->name_len == 1) {
        fd->ptr += de->length;
        de = (iso_dirent_t *)(icache[c]->data + (fd->ptr % 2048));
        fd->ptr += de->length;
        de = (iso_dirent_t *)(icache[c]->data + (fd->ptr % 2048));

        if(!de->length) return NULL;
    }

    if(joliet) {
        ucs2utfn((uint8 *)fd->dirent.name, (uint8 *)de->name, de->name_len);
    }
    else {
        /* Fill out the VFS dirent */
        strncpy(fd->dirent.name, de->name, de->name_len);
        fd->dirent.name[de->name_len] = 0;
        fn_postprocess(fd->dirent.name);

        /* Check for Rock Ridge NM extension */
        len = de->length - sizeof(iso_dirent_t) + sizeof(de->name) - de->name_len;
        pnt = (uint8*)de + sizeof(iso_dirent_t) - sizeof(de->name) + de->name_len;

        if((de->name_len & 1) == 0) {
            pnt++;
            len--;
        }

        while((len >= 4) && ((pnt[3] == 1) || (pnt[3] == 2))) {
            if(strncmp((char *)pnt, "NM", 2) == 0) {
                strncpy(fd->dirent.name, (char *)(pnt + 5), pnt[2] - 5);
                fd->dirent.name[pnt[2] - 5] = 0;
            }

            len -= pnt[2];
            pnt += pnt[2];
        }
    }

    if(de->flags & 2) {
        fd->dirent.size = -1;
        fd->dirent.attr = O_DIR;
    }
    else {
        fd->dirent.size = iso_733(de->size);
        fd->dirent.attr = 0;
    }

    fd->ptr += de->length;

    return &fd->dirent;
}

static int iso_ioctl(void *h, int cmd, va_list ap) {
    file_t fd = (file_t)h;
    void *arg = va_arg(ap, void*);

    if(fd >= FS_CD_MAX_FILES || fh[fd].first_extent == 0 || fh[fd].broken) {
        errno = EBADF;
        return -1;
    }

    switch(cmd) {
        case IOCTL_FS_ROOTBUS_DMA_READY:
            if(arg != NULL) {
                *(uint32_t *)arg = 32;
            }
            if(stream_fd == fd) {
                return (fh[fd].ptr & 31) ? -1 : 0;
            }
            return (fh[fd].ptr & 2047) ? -1 : 0;
        default:
            errno = EINVAL;
            return -1;
    }
}

static int iso_rewinddir(void * h) {
    iso_fd_t *fd = (iso_fd_t *)h;

    if(fd->first_extent == 0 || !fd->dir || fd->broken) {
        errno = EBADF;
        return -1;
    }

    /* Rewind to the beginning of the directory. */
    fd->ptr = 0;
    return 0;
}

int iso_reset(void) {
    iso_break_all();
    bclear();
    iso_abort_stream(0);
    percd_done = 0;
    return 0;
}

/* This handler will be called during every vblank. We have to
   be careful about modifying variables that are in use in the
   foreground, so instead we'll just set a "dead" flag and next
   time someone calls in it'll get reset. */
static int iso_last_status;
static int iso_vblank_hnd;
static void iso_vblank(uint32 evt, void *data) {
    int status, disc_type;

    (void)evt;
    (void)data;

    /* Get the status. This may fail if a CD operation is in
       progress in the foreground. */
    if(cdrom_get_status(&status, &disc_type) < 0)
        return;

    if(iso_last_status != status) {
        if(status == CD_STATUS_OPEN || status == CD_STATUS_NO_DISC)
            percd_done = 0;

        iso_last_status = status;
    }
}

static int iso_stat(vfs_handler_t *vfs, const char *path, struct stat *st,
                    int flag) {
    mode_t md;
    iso_dirent_t *de;
    size_t len = strlen(path);
    
    (void)vfs;
    (void)flag;

    /* Root directory of cd */
    if(len == 0 || (len == 1 && *path == '/')) {
        memset(st, 0, sizeof(struct stat));
        st->st_dev = (dev_t)('c' | ('d' << 8));
        st->st_mode = S_IFDIR | S_IRUSR | S_IRGRP | S_IROTH | S_IXUSR | 
            S_IXGRP | S_IXOTH;
        st->st_size = -1;
        st->st_nlink = 2;

        return 0;
    }

    /* First try opening as a file */
    de = find_object_path(path, 0, &root_dirent);
    md = S_IFREG;

    /* If we couldn't get it as a file, try as a directory */
    if(!de) {
        de = find_object_path(path, 1, &root_dirent);
        md = S_IFDIR;
    }

    /* If we still don't have it, then we're not going to get it. */
    if(!de) {
        errno = ENOENT;
        return -1;
    }
       
    memset(st, 0, sizeof(struct stat));
    st->st_dev = (dev_t)('c' | ('d' << 8));
    st->st_mode = md | S_IRUSR | S_IRGRP | S_IROTH | S_IXUSR | S_IXGRP | S_IXOTH;
    st->st_size = (md == S_IFDIR) ? -1 : (int)iso_733(de->size);
    st->st_nlink = (md == S_IFDIR) ? 2 : 1;
    st->st_blksize = 512;

    return 0;
}

static int iso_fcntl(void *h, int cmd, va_list ap) {
    iso_fd_t *fd = (iso_fd_t *)h;
    int rv = -1;

    (void)ap;

    if(!fd->first_extent || fd->broken) {
        errno = EBADF;
        return -1;
    }

    switch(cmd) {
        case F_GETFL:
            rv = O_RDONLY;

            if(fd->dir)
                rv |= O_DIR;

            break;

        case F_SETFL:
        case F_GETFD:
        case F_SETFD:
            rv = 0;
            break;

        default:
            errno = EINVAL;
    }

    return rv;
}

static int iso_fstat(void *h, struct stat *st) {
    iso_fd_t *fd = (iso_fd_t *)h;

    if(!fd->first_extent || fd->broken) {
        errno = EBADF;
        return -1;
    }

    memset(st, 0, sizeof(struct stat));
    st->st_dev = 'c' | ('d' << 8);
    st->st_mode = S_IRUSR | S_IRGRP | S_IROTH | S_IXUSR | S_IXGRP | S_IXOTH;
    st->st_mode |= fd->dir ? S_IFDIR : S_IFREG;
    st->st_size = fd->dir ? -1 : (int)fd->size;
    st->st_nlink = fd->dir ? 2 : 1;
    st->st_blksize = 512;

    return 0;
}

/* Put everything together */
static vfs_handler_t vh = {
    /* Name handler */
    {
        "/cd",          /* name */
        0,              /* tbfi */
        0x00010000,     /* Version 1.0 */
        0,              /* flags */
        NMMGR_TYPE_VFS, /* VFS handler */
        NMMGR_LIST_INIT
    },

    0, NULL,            /* no caching, privdata */

    iso_open,
    iso_close,
    iso_read,
    NULL,
    iso_seek,
    iso_tell,
    iso_total,
    iso_readdir,
    iso_ioctl,
    NULL,
    NULL,
    NULL,
    NULL,
    iso_stat,
    NULL,
    NULL,
    iso_fcntl,
    NULL,               /* poll */
    NULL,               /* link */
    NULL,               /* symlink */
    NULL,               /* seek64 */
    NULL,               /* tell64 */
    NULL,               /* total64 */
    NULL,               /* readlink */
    iso_rewinddir,
    iso_fstat
};

/* Initialize the file system */
void fs_iso9660_init(void) {
    int i;

    /* Init the linked list */
    TAILQ_INIT(&iso_fd_queue);

    /* Init thread mutexes */
    mutex_init(&cache_mutex, MUTEX_TYPE_NORMAL);
    mutex_init(&fh_mutex, MUTEX_TYPE_NORMAL);

    /* Allocate cache block space, properly aligned for DMA access */
    cache_data = aligned_alloc(32, 2 * NUM_CACHE_BLOCKS * 2048);
    caches = malloc(2 * NUM_CACHE_BLOCKS * sizeof(cache_block_t));

    for(i = 0; i < NUM_CACHE_BLOCKS; i++) {
        icache[i] = &caches[i * 2];
        icache[i]->data = &cache_data[i * 2 * 2048];
        icache[i]->sector = -1;
        dcache[i] = &caches[i * 2 + 1];
        dcache[i]->data = &cache_data[i * 2 * 2048 + 2048];
        dcache[i]->sector = -1;
    }

    percd_done = 0;
    iso_last_status = -1;

    /* Register with the vblank */
    iso_vblank_hnd = vblank_handler_add(iso_vblank, NULL);

    /* Register with VFS */
    nmmgr_handler_add(&vh.nmmgr);
}

/* De-init the file system */
void fs_iso9660_shutdown(void) {
    /* De-register with vblank */
    vblank_handler_remove(iso_vblank_hnd);

    /* Dealloc cache block space */
    free(cache_data);
    free(caches);

    /* Free muteces */
    mutex_destroy(&cache_mutex);
    mutex_destroy(&fh_mutex);

    nmmgr_handler_remove(&vh.nmmgr);
}<|MERGE_RESOLUTION|>--- conflicted
+++ resolved
@@ -278,7 +278,7 @@
     iso_abort_stream(cache == icache);
 
     /* Load the requested block */
-    j = cdrom_read_sectors_ex(cache[i]->data, sector + 150, 1, CDROM_READ_DMA_IRQ);
+    j = cdrom_read_sectors_ex(cache[i]->data, sector + 150, 1, CDROM_READ_DMA);
 
     if(j != ERR_OK) {
         //dbglog(DBG_ERROR, "fs_iso9660: can't read_sectors for %d: %d\n",
@@ -576,36 +576,24 @@
 /********************************************************************************/
 /* File primitives */
 
-/* File handles.. I could probably do this with a linked list, but I'm just
-   too lazy right now. =) */
-<<<<<<< HEAD
-static struct {
-    uint32_t first_extent;   /* First sector */
-    bool dir;                /* True if a directory */
-    uint32_t ptr;            /* Current read position in bytes */
-    uint32_t size;           /* Length of file in bytes */
-    dirent_t dirent;         /* A static dirent to pass back to clients */
-    bool broken;             /* True if the CD has been swapped out since open */
-    size_t stream_part;      /* Stream DMA part of 32 bytes */
+typedef struct iso_fd {
+    TAILQ_ENTRY(iso_fd) next;   /* Next handle in the linked list */
+    uint32_t first_extent;      /* First sector */
+    bool dir;                   /* True if a directory */
+    uint32_t ptr;               /* Current read position in bytes */
+    uint32_t size;              /* Length of file in bytes */
+    dirent_t dirent;            /* A static dirent to pass back to clients */
+    bool broken;                /* True if the CD has been swapped out since open */
+    size_t stream_part;         /* Stream DMA part of 32 bytes */
     uint8_t alignas(32) stream_data[32];
-} fh[FS_CD_MAX_FILES];
-=======
-typedef struct iso_fd {
-    uint32      first_extent;   /* First sector */
-    bool        dir;            /* True if a directory */
-    uint32      ptr;            /* Current read position in bytes */
-    uint32      size;           /* Length of file in bytes */
-    dirent_t    dirent;         /* A static dirent to pass back to clients */
-    bool        broken;         /* True if the CD has been swapped out since open */
-    TAILQ_ENTRY(iso_fd) next;   /* Next handle in the linked list */
 } iso_fd_t;
->>>>>>> af474501
+
 
 static TAILQ_HEAD(iso_fd_queue, iso_fd) iso_fd_queue;
 
 /* Mutex for protecting access to the iso_fd_queue */
 static mutex_t fh_mutex;
-static file_t stream_fd = -1;
+static iso_fd_t *stream_fd = NULL;
 
 /* Break all of our open file descriptor. This is necessary when the disc
    is changed so that we don't accidentally try to keep on doing stuff
@@ -622,12 +610,12 @@
 }
 
 static void iso_abort_stream(int lock) {
-    if(stream_fd >= 0) {
+    if(stream_fd) {
         if(lock) {
             mutex_lock(&fh_mutex);
         }
         cdrom_stream_stop(false);
-        stream_fd = -1;
+        stream_fd = NULL;
 
         if(lock) {
             mutex_unlock(&fh_mutex);
@@ -666,22 +654,9 @@
     }
     mutex_lock_scoped(&fh_mutex);
 
-<<<<<<< HEAD
-    /* Find a free file handle */
-    for(fd = 0; fd < FS_CD_MAX_FILES; fd++) {
-        if(fh[fd].first_extent == 0) {
-            fh[fd].first_extent = -1;
-            break;
-        }
-    }
-
-    if(fd >= FS_CD_MAX_FILES) {
-        errno = ENFILE;
-=======
     fd = malloc(sizeof(*fd));
     if(!fd) {
         errno = ENOMEM;
->>>>>>> af474501
         return 0;
     }
 
@@ -705,27 +680,17 @@
 
     mutex_lock_scoped(&fh_mutex);
 
-    TAILQ_REMOVE(&iso_fd_queue, fd, next);
-    free(fd);
-
-<<<<<<< HEAD
-    /* Check that the fd is valid */
-    if(fd < 0 || fd >= FS_CD_MAX_FILES) {
-        errno = EBADF;
-        return -1;
-    }
-
-    fh[fd].first_extent = 0;
-
     if(fd == stream_fd) {
         mutex_lock(&fh_mutex);
         cdrom_stream_stop(false);
-        stream_fd = -1;
+        stream_fd = NULL;
         mutex_unlock(&fh_mutex);
-        // dbglog(DBG_DEBUG, "Stream stop on close, fd=%d\n", fd);
-    }
-=======
->>>>>>> af474501
+        // dbglog(DBG_DEBUG, "Stream stop on close, fd=%p\n", fd);
+    }
+
+    TAILQ_REMOVE(&iso_fd_queue, fd, next);
+    free(fd);
+
     return 0;
 }
 
@@ -733,13 +698,9 @@
 static ssize_t iso_read(void * h, void *buf, size_t bytes) {
     int rv, toread, thissect, c;
     uint8 * outbuf;
-<<<<<<< HEAD
-    file_t fd = (file_t)h;
     size_t remain_size = 0, req_size;
     uint32_t sector;
-=======
     iso_fd_t *fd = (iso_fd_t *)h;
->>>>>>> af474501
 
     /* Check that the fd is valid */
     if(fd->first_extent == 0 || fd->broken) {
@@ -759,9 +720,8 @@
         if(toread == 0) break;
 
         /* How much more can we read in the current sector? */
-<<<<<<< HEAD
-        thissect = 2048 - (fh[fd].ptr % 2048);
-        sector = fh[fd].first_extent + (fh[fd].ptr / 2048);
+        thissect = 2048 - (fd->ptr % 2048);
+        sector = fd->first_extent + (fd->ptr / 2048);
 
         if((thissect & 31) == 0 && toread >= 32 && (((uintptr_t)outbuf) & 31) == 0) {
 
@@ -773,28 +733,28 @@
                     goto read_error;
                 }
                 cdrom_stream_progress(&remain_size);
-                // dbglog(DBG_DEBUG, "Stream request: read=%d remain=%d out=%p fd=%d\n",
+                // dbglog(DBG_DEBUG, "Stream request: read=%d remain=%d out=%p fd=%p\n",
                 //         toread, remain_size, outbuf, fd);
             }
             else if(thissect == 2048) {
-                req_size = (fh[fd].size - fh[fd].ptr);
+                req_size = (fd->size - fd->ptr);
 
                 if(req_size & 2047) {
                     req_size = (req_size + 2048) & ~2047;
                 }
-                if(stream_fd >= 0) {
+                if(stream_fd) {
                     cdrom_stream_stop(false);
-                    // dbglog(DBG_DEBUG, "Stream stop for file fd: %d -> %d\n", stream_fd, fd);
-                    stream_fd = -1;
+                    // dbglog(DBG_DEBUG, "Stream stop for file fd: %p -> %p\n", stream_fd, fd);
+                    stream_fd = NULL;
                 }
-                c = cdrom_stream_start(sector + 150, req_size / 2048, CDROM_READ_DMA_IRQ);
+                c = cdrom_stream_start(sector + 150, req_size / 2048, CDROM_READ_DMA);
 
                 if(c) {
                     goto read_loop;
                 }
-                fh[fd].stream_part = 0;
+                fd->stream_part = 0;
                 stream_fd = fd;
-                // dbglog(DBG_DEBUG, "Stream start: lba=%ld cnt=%d fd=%d\n",
+                // dbglog(DBG_DEBUG, "Stream start: lba=%ld cnt=%d fd=%p\n",
                 //     sector + 150, req_size / 2048, fd);
 
                 toread &= ~31;
@@ -804,7 +764,7 @@
                     goto read_error;
                 }
                 cdrom_stream_progress(&remain_size);
-                // dbglog(DBG_DEBUG, "Stream request: read=%d remain=%d out=%p fd=%d\n",
+                // dbglog(DBG_DEBUG, "Stream request: read=%d remain=%d out=%p fd=%p\n",
                 //         toread, remain_size, outbuf, fd);
             }
             else {
@@ -813,72 +773,37 @@
 
             if(remain_size == 0) {
                 cdrom_stream_stop(false);
-                stream_fd = -1;
-                // dbglog(DBG_DEBUG, "Stream stop on end, fd=%d\n", fd);
+                stream_fd = NULL;
+                // dbglog(DBG_DEBUG, "Stream stop on end, fd=%p\n", fd);
             }
             goto end_loop;
         }
         else if(stream_fd == fd && toread < 32) {
 
             toread = (toread > thissect) ? thissect : toread;
-=======
-        thissect = 2048 - (fd->ptr % 2048);
-
-        /* If we're on a sector boundary and we have more than one
-           full sector to read, then short-circuit the cache here
-           and use the multi-sector reads from the CD unit. */
-        if(thissect == 2048 && toread >= 2048 && (((uintptr_t)outbuf) & 31) == 0) {
-            /* Round it off to an even sector count. */
-            thissect = toread / 2048;
-            toread = thissect * 2048;
-
-            /* Do the read */
-            c = cdrom_read_sectors_ex(outbuf,
-                fd->first_extent + (fd->ptr / 2048) + 150,
-                thissect,
-                CDROM_READ_DMA);
-
-            if(c != ERR_OK) {
-                return -1;
-            }
-        }
-        else {
-            toread = (toread > thissect) ? thissect : toread;
-
-            /* Do the read */
-            c = bdread(fd->first_extent + fd->ptr / 2048);
-
-            if(c < 0) {
-                errno = EIO;
-                return -1;
-            }
-
-            memcpy(outbuf, dcache[c]->data + (fd->ptr % 2048), toread);
-        }
->>>>>>> af474501
-
-            if(fh[fd].stream_part > 0) {
-                memcpy(outbuf, &fh[fd].stream_data[fh[fd].stream_part - 1], toread);
-                fh[fd].stream_part = 0;
+
+            if(fd->stream_part > 0) {
+                memcpy(outbuf, &fd->stream_data[fd->stream_part - 1], toread);
+                fd->stream_part = 0;
             }
             else {
-                c = cdrom_stream_request(fh[fd].stream_data, 32, 0);
+                c = cdrom_stream_request(fd->stream_data, 32, 0);
                 if(c) {
                     goto read_error;
                 }
-                fh[fd].stream_part = toread;
+                fd->stream_part = toread;
                 while(cdrom_stream_progress(&remain_size) == 1) {
                     thd_pass();
                 }
-                memcpy(outbuf, fh[fd].stream_data, toread);
-            }
-            // dbglog(DBG_DEBUG, "Stream request: read=%d remain=%d part=%d out=%p fd=%d\n",
-            //         toread, remain_size, fh[fd].stream_part, outbuf, fd);
+                memcpy(outbuf, fd->stream_data, toread);
+            }
+            // dbglog(DBG_DEBUG, "Stream request: read=%d remain=%d part=%d out=%p fd=%p\n",
+            //         toread, remain_size, fd->stream_part, outbuf, fd);
 
             if(remain_size == 0) {
                 cdrom_stream_stop(false);
-                stream_fd = -1;
-                // dbglog(DBG_DEBUG, "Stream stop on end, fd=%d\n", fd);
+                stream_fd = NULL;
+                // dbglog(DBG_DEBUG, "Stream stop on end, fd=%p\n", fd);
             }
             goto end_loop;
         }
@@ -888,7 +813,7 @@
             // Round it off to an even sector count
             thissect = toread / 2048;
             toread = thissect * 2048;
-            c = cdrom_read_sectors_ex(outbuf, sector + 150, thissect, CDROM_READ_DMA_IRQ);
+            c = cdrom_read_sectors_ex(outbuf, sector + 150, thissect, CDROM_READ_DMA);
 
             if(c) {
                 goto read_error;
@@ -901,7 +826,7 @@
             if(c < 0) {
                 goto read_error;
             }
-            memcpy(outbuf, dcache[c]->data + (fh[fd].ptr % 2048), toread);
+            memcpy(outbuf, dcache[c]->data + (fd->ptr % 2048), toread);
         }
 
 end_loop:
@@ -923,19 +848,15 @@
 
 /* Seek elsewhere in a file */
 static off_t iso_seek(void * h, off_t offset, int whence) {
-<<<<<<< HEAD
-    file_t fd = (file_t)h;
     uint32_t old_ptr;
-=======
     iso_fd_t *fd = (iso_fd_t *)h;
->>>>>>> af474501
 
     /* Check that the fd is valid */
     if(fd->first_extent == 0 || fd->broken) {
         errno = EBADF;
         return -1;
     }
-    old_ptr = fh[fd].ptr;
+    old_ptr = fd->ptr;
 
     /* Update current position according to arguments */
     switch(whence) {
@@ -972,23 +893,17 @@
     }
 
     /* Check bounds */
-<<<<<<< HEAD
-    if(fh[fd].ptr > fh[fd].size)
-        fh[fd].ptr = fh[fd].size;
-
-    if(fd == stream_fd && old_ptr != fh[fd].ptr) {
+    if(fd->ptr > fd->size) fd->ptr = fd->size;
+
+    if(fd == stream_fd && old_ptr != fd->ptr) {
         mutex_lock(&fh_mutex);
         cdrom_stream_stop(false);
-        stream_fd = -1;
+        stream_fd = NULL;
         mutex_unlock(&fh_mutex);
-        // dbglog(DBG_DEBUG, "Stream stop on seek: %ld != %ld\n", old_ptr, fh[fd].ptr);
-    }
-    return fh[fd].ptr;
-=======
-    if(fd->ptr > fd->size) fd->ptr = fd->size;
+        // dbglog(DBG_DEBUG, "Stream stop on seek: %ld != %ld\n", old_ptr, fd->ptr);
+    }
 
     return fd->ptr;
->>>>>>> af474501
 }
 
 /* Tell where in the file we are */
@@ -1124,13 +1039,8 @@
 }
 
 static int iso_ioctl(void *h, int cmd, va_list ap) {
-    file_t fd = (file_t)h;
+    iso_fd_t *fd = (iso_fd_t *)h;
     void *arg = va_arg(ap, void*);
-
-    if(fd >= FS_CD_MAX_FILES || fh[fd].first_extent == 0 || fh[fd].broken) {
-        errno = EBADF;
-        return -1;
-    }
 
     switch(cmd) {
         case IOCTL_FS_ROOTBUS_DMA_READY:
@@ -1138,9 +1048,9 @@
                 *(uint32_t *)arg = 32;
             }
             if(stream_fd == fd) {
-                return (fh[fd].ptr & 31) ? -1 : 0;
-            }
-            return (fh[fd].ptr & 2047) ? -1 : 0;
+                return (fd->ptr & 31) ? -1 : 0;
+            }
+            return (fd->ptr & 2047) ? -1 : 0;
         default:
             errno = EINVAL;
             return -1;
